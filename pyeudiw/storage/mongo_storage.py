--- conflicted
+++ resolved
@@ -103,12 +103,7 @@
 
     def update_request_object(self, document_id: str, request_object: dict):
         self._retrieve_document_by_id(document_id)
-
-<<<<<<< HEAD
         documentStatus = self.sessions.update_one(
-=======
-        update_result: UpdateResult = self.collection.update_one(
->>>>>>> 9b3f5f17
             {"document_id": document_id},
             {
                 "$set": {
@@ -155,16 +150,6 @@
             })
 
         return nonce, state, documentStatus
-
-    def exists_by_state_and_session_id(self, state: str, session_id: str | None = None) -> bool:
-        try:
-            document = self._retrieve_document_by_state_and_session_id(state=state, session_id=session_id)
-        except ValueError:
-            return False
-        return True
-
-<<<<<<< HEAD
-        return nonce, state, documentStatus
     
     def get_trust_attestation(self, entity_id: str):
         self._connect()
@@ -208,8 +193,4 @@
              }
         )
         
-        return documentStatus
-=======
-    def get_by_state_and_session_id(self, state: str, session_id: str | None = None):
-        return self._retrieve_document_by_state_and_session_id(state=state, session_id=session_id)
->>>>>>> 9b3f5f17
+        return documentStatus