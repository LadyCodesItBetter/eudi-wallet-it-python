import datetime
<<<<<<< HEAD
from pyeudiw.federation.trust_chain_validator import StaticTrustChainValidator
=======

>>>>>>> 32bf96e0

class BaseStorage(object):
    def init_session(self, document_id: str, dpop_proof: dict, attestation: dict):
        raise NotImplementedError()

    def update_request_object(self, document_id: str, nonce: str, state: str | None, request_object: dict):
        raise NotImplementedError()

    def update_response_object(self, nonce: str, state: str | None, response_object: dict):
        raise NotImplementedError()

    def get_trust_attestation(self, entity_id: str):
        raise NotImplementedError()
<<<<<<< HEAD
        
=======

>>>>>>> 32bf96e0
    def has_trust_attestation(self, entity_id: str):
        raise NotImplementedError()

    def add_trust_attestation(self, entity_id: str, trust_chain: list[str], exp: datetime) -> str:
        raise NotImplementedError()
<<<<<<< HEAD
        
=======

>>>>>>> 32bf96e0
    def update_trust_attestation(self, entity_id: str, trust_chain: list[str], exp: datetime) -> str:
        raise NotImplementedError()<|MERGE_RESOLUTION|>--- conflicted
+++ resolved
@@ -1,9 +1,4 @@
 import datetime
-<<<<<<< HEAD
-from pyeudiw.federation.trust_chain_validator import StaticTrustChainValidator
-=======
-
->>>>>>> 32bf96e0
 
 class BaseStorage(object):
     def init_session(self, document_id: str, dpop_proof: dict, attestation: dict):
@@ -17,20 +12,11 @@
 
     def get_trust_attestation(self, entity_id: str):
         raise NotImplementedError()
-<<<<<<< HEAD
-        
-=======
-
->>>>>>> 32bf96e0
     def has_trust_attestation(self, entity_id: str):
         raise NotImplementedError()
 
     def add_trust_attestation(self, entity_id: str, trust_chain: list[str], exp: datetime) -> str:
         raise NotImplementedError()
-<<<<<<< HEAD
-        
-=======
 
->>>>>>> 32bf96e0
     def update_trust_attestation(self, entity_id: str, trust_chain: list[str], exp: datetime) -> str:
         raise NotImplementedError()