--- conflicted
+++ resolved
@@ -111,24 +111,6 @@
       session:
         timeout: 6
 
-  # private jwk
-  metadata_jwks: &metadata_jwks
-    - crv: P-256
-      d: KzQBowMMoPmSZe7G8QsdEWc1IvR2nsgE8qTOYmMcLtc
-      kid: dDwPWXz5sCtczj7CJbqgPGJ2qQ83gZ9Sfs-tJyULi6s
-      use: sig
-      kty: EC
-      x: TSO-KOqdnUj5SUuasdlRB2VVFSqtJOxuR5GftUTuBdk
-      y: ByWgQt1wGBSnF56jQqLdoO1xKUynMY-BHIDB3eXlR7
-    - kty: RSA
-      d: QUZsh1NqvpueootsdSjFQz-BUvxwd3Qnzm5qNb-WeOsvt3rWMEv0Q8CZrla2tndHTJhwioo1U4NuQey7znijhZ177bUwPPxSW1r68dEnL2U74nKwwoYeeMdEXnUfZSPxzs7nY6b7vtyCoA-AjiVYFOlgKNAItspv1HxeyGCLhLYhKvS_YoTdAeLuegETU5D6K1xGQIuw0nS13Icjz79Y8jC10TX4FdZwdX-NmuIEDP5-s95V9DMENtVqJAVE3L-wO-NdDilyjyOmAbntgsCzYVGH9U3W_djh4t3qVFCv3r0S-DA2FD3THvlrFi655L0QHR3gu_Fbj3b9Ybtajpue_Q
-      e: AQAB
-      use: enc
-      kid: 9Cquk0X-fNPSdePQIgQcQZtD6J0IjIRrFigW2PPK_-w
-      n: utqtxbs-jnK0cPsV7aRkkZKA9t4S-WSZa3nCZtYIKDpgLnR_qcpeF0diJZvKOqXmj2cXaKFUE-8uHKAHo7BL7T-Rj2x3vGESh7SG1pE0thDGlXj4yNsg0qNvCXtk703L2H3i1UXwx6nq1uFxD2EcOE4a6qDYBI16Zl71TUZktJwmOejoHl16CPWqDLGo9GUSk_MmHOV20m4wXWkB4qbvpWVY8H6b2a0rB1B1YPOs5ZLYarSYZgjDEg6DMtZ4NgiwZ-4N1aaLwyO-GLwt9Vf-NBKwoxeRyD3zWE2FXRFBbhKGksMrCGnFDsNl5JTlPjaM3kYyImE941ggcuc495m-Fw
-      p: 2zmGXIMCEHPphw778YjVTar1eycih6fFSJ4I4bl1iq167GqO0PjlOx6CZ1-OdBTVU7HfrYRiUK_BnGRdPDn-DQghwwkB79ZdHWL14wXnpB5y-boHz_LxvjsEqXtuQYcIkidOGaMG68XNT1nM4F9a8UKFr5hHYT5_UIQSwsxlRQ0
-      q: 2jMFt2iFrdaYabdXuB4QMboVjPvbLA-IVb6_0hSG_-EueGBvgcBxdFGIZaG6kqHqlB7qMsSzdptU0vn6IgmCZnX-Hlt6c5X7JB_q91PZMLTO01pbZ2Bk58GloalCHnw_mjPh0YPviH5jGoWM5RHyl_HDDMI-UeLkzP7ImxGizrM
-
   trust:
     direct_trust_sd_jwt_vc:
       module: pyeudiw.trust.handler.direct_trust_sd_jwt_vc
@@ -169,13 +151,6 @@
         trust_anchors_cn: # we might mix CN and SAN together
             - http://127.0.0.1:8000
 
-<<<<<<< HEAD
-  # private jwk
-  metadata_jwks: ${PYEUDIW_METADATA_JWKS}
-
-
-=======
->>>>>>> 486aa592
   # Mongodb database configuration
   storage:
     mongo_db:
@@ -201,6 +176,9 @@
             data_ttl: 63072000 # 2 years
           # - connection_params:
 
+  # private jwk
+  metadata_jwks: ${PYEUDIW_METADATA_JWKS}
+  
   #This is the configuration for the relaying party metadata
   metadata:
     application_type: web
