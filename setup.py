--- conflicted
+++ resolved
@@ -40,11 +40,7 @@
     },
     install_requires=[
         "cryptojwt>=1.9,<1.10",
-<<<<<<< HEAD
         "pydantic>=1.8,<2.11",
-=======
-        "pydantic>=2.0,<2.11",
->>>>>>> 1c544460
         "pyqrcode>=1.2,<1.3",
         "pem>=23.1,<23.2"
     ],
