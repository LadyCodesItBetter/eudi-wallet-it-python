--- conflicted
+++ resolved
@@ -1,10 +1,6 @@
 from .exceptions import InvalidEntityStatement, InvalidEntityConfiguration
 from pyeudiw.federation.schemas.entity_configuration import EntityStatementPayload, EntityConfigurationPayload
 
-<<<<<<< HEAD
-=======
-
->>>>>>> fbf62c46
 def is_es(payload: dict) -> None:
     """
     Determines if payload dict is a Subordinate Entity Statement
