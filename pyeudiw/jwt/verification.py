--- conflicted
+++ resolved
@@ -4,12 +4,9 @@
 from pyeudiw.jwt.utils import decode_jwt_payload
 from pyeudiw.tools.utils import iat_now
 
-<<<<<<< HEAD
-=======
 from cryptojwt.jwk import JWK
 
 
->>>>>>> 1c544460
 def verify_jws_with_key(jws: str, key: JWK) -> None:
     """
     :raises JWSVerificationError: is signature verification fails for *any* reason
