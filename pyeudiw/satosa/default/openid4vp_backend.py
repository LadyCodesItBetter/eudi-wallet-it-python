<<<<<<< HEAD
import json
=======
import pydantic
>>>>>>> 8808d45f
import uuid

from typing import Callable
from urllib.parse import quote_plus, urlencode

from satosa.context import Context
from satosa.internal import InternalData
from satosa.response import Redirect, Response

from pyeudiw.openid4vp.authorization_request import build_authorization_request_url
from pyeudiw.openid4vp.utils import detect_flow_typ
from pyeudiw.openid4vp.schemas.flow import RemoteFlowType
from pyeudiw.satosa.schemas.config import PyeudiwBackendConfig
from pyeudiw.jwk import JWK
from pyeudiw.satosa.utils.html_template import Jinja2TemplateHandler
from pyeudiw.satosa.utils.respcode import ResponseCodeSource
from pyeudiw.satosa.utils.response import JsonResponse
from pyeudiw.satosa.utils.trust import BackendTrust
from pyeudiw.storage.db_engine import DBEngine
from pyeudiw.storage.exceptions import StorageWriteError
from pyeudiw.tools.utils import iat_now
from pyeudiw.trust.dynamic import CombinedTrustEvaluator

from ..interfaces.openid4vp_backend import OpenID4VPBackendInterface


class OpenID4VPBackend(OpenID4VPBackendInterface, BackendTrust):
    def __init__(
        self,
        auth_callback_func: Callable[[Context, InternalData], Response],
        internal_attributes: dict[str, dict[str, str | list[str]]],
        config: dict[str, dict[str, str] | list[str]],
        base_url: str,
        name: str
    ) -> None:
        """
        OpenID4VP backend module.
        :param auth_callback_func: Callback should be called by the module after the authorization
        in the backend is done.
        :type auth_callback_func: Callable[[Context, InternalData], Response]
        :param internal_attributes: Mapping dictionary between SATOSA internal attribute names and
        the names returned by underlying IdP's/OP's as well as what attributes the calling SP's and
        RP's expects namevice.
        :type internal_attributes: dict[str, dict[str, str | list[str]]]
        :param config: Configuration parameters for the module.
        :type config: dict[str, dict[str, str] | list[str]]
        :param base_url: base url of the service
        :type base_url: str
        :param name: name of the plugin
        :type name: str
        """
        super().__init__(auth_callback_func, internal_attributes, base_url, name)

        self.config = config

        self._backend_url = f"{base_url}/{name}"
        self._client_id = self._backend_url
        self.config['metadata']['client_id'] = self.client_id

        self.config['metadata']['response_uris_supported'] = []
        self.config['metadata']['response_uris_supported'].append(
            f"{self._backend_url}/response-uri")

        self.config['metadata']['request_uris'] = []
        self.config['metadata']['request_uris'].append(
            f"{self._backend_url}/request-uri")

        self.default_exp = int(self.config['jwt']['default_exp'])

        federation_jwks = self.config['trust']['federation']['config']['federation_jwks']
        if isinstance(federation_jwks, str):
            try:
                self.config['trust']['federation']['config']['federation_jwks'] = json.loads(federation_jwks)
            except json.JSONDecodeError as e:
                raise ValueError(f"Invalid federation_jwks {self.config['trust']['federation']['config']['federation_jwks']} JSON: {e}")
        
        if isinstance(self.config['trust']['federation']['config']['federation_jwks'] , dict):
            self.config['trust']['federation']['config']['federation_jwks']  = [self.config['trust']['federation']['config']['federation_jwks']]
        
        if isinstance(self.config['metadata_jwks'], str):
            try:
                self.config['metadata_jwks'] = json.loads(self.config['metadata_jwks'])
            except json.JSONDecodeError as e:
                raise ValueError(f"Invalid metadata_jwks {self.config['metadata_jwks']} JSON: {e}")
                
        if isinstance(self.config['metadata_jwks'], dict):
            self.config['metadata_jwks']  = [self.config['metadata_jwks']]
        self.metadata_jwks_by_kids = {
            i['kid']: i for i in self.config['metadata_jwks']
        }
        self.config['metadata']['jwks'] = {"keys": [
            JWK(i).public_key for i in self.config['metadata_jwks']
        ]}

        # HTML template loader
        self.template = Jinja2TemplateHandler(self.config["ui"])

        # it will be filled by .register_endpoints
        self.absolute_response_url = None
        self.absolute_request_url = None
        self.absolute_status_url = None
        self.registered_get_response_endpoint = None

        self._server_url = (
            self.base_url[:-1]
            if self.base_url[-1] == '/'
            else self.base_url
        )

        try:
            PyeudiwBackendConfig(**config)
        except pydantic.ValidationError as e:
            debug_message = f"""The backend configuration presents the following validation issues: {e}"""
            self._log_warning("OpenID4VPBackend", debug_message)

        self.response_code_helper = ResponseCodeSource(
            self.config["response_code"]["sym_key"])
        trust_configuration = self.config.get("trust", {})
        self.trust_evaluator = CombinedTrustEvaluator.from_config(
            trust_configuration, self.db_engine)
        # Questo carica risorse, metadata endpoint (sotto formate di attributi con pattern *_endpoint) etc, che satosa deve pubblicare
        self.init_trust_resources()

    @property
    def client_id(self):
        if (_cid := self.config["authorization"].get("client_id")):
            return _cid
        elif (_cid := self.config["metadata"].get("client_id")):
            return _cid
        else:
            return self._client_id

    def register_endpoints(self) -> list[tuple[str, Callable[[Context], Response]]]:
        """
        Creates a list of all the endpoints this backend module needs to listen to. In this case
        it's the authentication response from the underlying OP that is redirected from the OP to
        the proxy.
        :rtype: Sequence[(str, Callable[[satosa.context.Context], satosa.response.Response]]
        :return: A list that can be used to map the request to SATOSA to this endpoint.
        """
        url_map = self.trust_evaluator.build_metadata_endpoints(
            self.name,
            self._backend_url
        )

        for k, v in self.config['endpoints'].items():
            endpoint_value = v

            if isinstance(endpoint_value, dict):
                endpoint_value = v.get("path", None)

            if not endpoint_value or not isinstance(endpoint_value, str):
                raise ValueError(
                    f"Invalid endpoint value for \"{k}\". Given value: {endpoint_value}"
                )

            url_map.append(
                (
                    f"^{self.name}/{endpoint_value.lstrip('/')}$",
                    getattr(self, f"{k}_endpoint")
                )
            )
            _endpoint = f"{self._backend_url}/{endpoint_value.lstrip('/')}"
            self._log_debug(
                "OpenID4VPBackend",
                f"Exposing backend entity endpoint = {_endpoint}"
            )
            match k:
                case "get_response":
                    self.registered_get_response_endpoint = _endpoint
                case "response":
                    self.absolute_response_url = _endpoint
                case "request":
                    self.absolute_request_url = _endpoint
                case "status":
                    self.absolute_status_url = _endpoint
                case _:
                    pass
        return url_map

    def start_auth(self, context: Context, internal_request) -> Response:
        """
        This is the start up function of the backend authorization.

        :type context: satosa.context.Context
        :type internal_request: satosa.internal.InternalData
        :rtype satosa.response.Response

        :param context: the request context
        :param internal_request: Information about the authorization request
        :return: response
        """
        return self.pre_request_endpoint(context, internal_request)

    def pre_request_endpoint(self, context: Context, internal_request, **kwargs) -> Response:
        """
        This endpoint is called by the User-Agent/Wallet Instance before calling the request endpoint.
        It initializes the session and returns the request_uri to be used by the User-Agent/Wallet Instance.

        :type context: the context of current request
        :param context: the request context
        :type internal_request: satosa.internal.InternalData
        :param internal_request: Information about the authorization request

        :return: a response containing the request_uri
        :rtype: satosa.response.Response
        """

        self._log_function_debug(
            "pre_request_endpoint", context, "internal_request", internal_request)

        session_id = context.state["SESSION_ID"]
        state = str(uuid.uuid4())

        if not context.target_frontend:
            _msg = "Preventing session creation: context is not linked to any previous authn session."
            self._log_warning(context, _msg)
            return self._handle_400(
                context,
                "previous authn session not found. It seems that the flow did not started with a valid authn request to one of the configured frontend."
            )

        flow_typ = detect_flow_typ(context)

        # Init session
        try:
            self.db_engine.init_session(
                state=state,
                session_id=session_id,
                remote_flow_typ=flow_typ.value
            )
        except (StorageWriteError) as e:
            _msg = f"Error while initializing session with state {state} and {session_id}."
            self._log_error(context, f"{_msg} for the following reason {e}")
            return self._handle_500(context, _msg, e)

        except (Exception) as e:
            _msg = f"Error while initializing session with state {state} and {session_id}."
            self._log_error(context, _msg)
            return self._handle_500(context, _msg, e)

        # PAR
        payload = {
            'client_id': self.client_id,
            'request_uri': f"{self.absolute_request_url}?id={state}",
        }

        response_url = build_authorization_request_url(
            self.config["authorization"]["url_scheme"],
            payload
        )

        match flow_typ:
            case RemoteFlowType.SAME_DEVICE:
                return self._same_device_http_response(response_url)
            case RemoteFlowType.CROSS_DEVICE:
                return self._cross_device_http_response(response_url, state)
            case unsupported:
                _msg = f"unrecognized remote flow type: {unsupported}"
                self._log_error(context, _msg)
                return self._handle_500(context, "something went wrong when creating your authentication request", Exception(_msg))

    def _same_device_http_response(self, response_url: str) -> Response:
        return Redirect(response_url)

    def _cross_device_http_response(self, response_url: str, state: str) -> Response:
        result = self.template.qrcode_page.render(
            {
                "qrcode_color": self.config["qrcode"]["color"],
                "qrcode_text": response_url,
                "qrcode_size": self.config["qrcode"]["size"],
                "qrcode_logo_path": self.config["qrcode"]["logo_path"],
                "qrcode_expiration_time": self.config["qrcode"]["expiration_time"],
                "state": state,
                "status_endpoint": self.absolute_status_url
            }
        )
        return Response(result, content="text/html; charset=utf8", status="200")

    def get_response_endpoint(self, context: Context) -> Response:

        self._log_function_debug("get_response_endpoint", context)
        resp_code = context.qs_params.get("response_code", None)
        session_id = context.state.get("SESSION_ID", None)

        if not session_id:
            return self._handle_400(context, "session id not found")

        state = ""
        try:
            state = self.response_code_helper.recover_state(resp_code)
        except Exception:
            return self._handle_400(context, "missing or invalid parameter [response_code]")

        finalized_session = None

        try:
            finalized_session = self.db_engine.get_by_state_and_session_id(
                state=state,
                session_id=session_id
            )
        except Exception as e:
            _msg = f"Error while retrieving internal response with response_code {resp_code} and session_id {session_id}: {e}"
            return self._handle_401(context, _msg, e)

        if not finalized_session:
            return self._handle_400(context, "session not found or invalid")

        _now = iat_now()
        _exp = finalized_session['request_object']['exp']
        if _exp < _now:
            return self._handle_400(context, f"session expired, request object exp is {_exp} while now is {_now}")

        internal_response = InternalData()
        resp = internal_response.from_dict(
            finalized_session['internal_response']
        )

        return self.auth_callback_func(
            context,
            resp
        )

    def status_endpoint(self, context: Context) -> JsonResponse:

        self._log_function_debug("status_endpoint", context)

        session_id = context.state["SESSION_ID"]
        _err_msg = ""
        state = None

        try:
            state = context.qs_params["id"]
        except TypeError as e:
            _err_msg = f"No query params found: {e}"
        except KeyError as e:
            _err_msg = f"No id found in qs_params: {e}"

        if _err_msg:
            return self._handle_400(context, _err_msg)

        try:
            session = self.db_engine.get_by_state_and_session_id(
                state=state, session_id=session_id
            )
        except Exception as e:
            _msg = f"Error while retrieving session by state {state} and session_id {session_id}: {e}"
            return self._handle_401(context, _msg)

        request_object = session.get("request_object", None)
        if request_object:
            if iat_now() > request_object["exp"]:
                return self._handle_403("expired", "Request object expired")

        if (session["finalized"] is True):
            resp_code = self.response_code_helper.create_code(state)
            return JsonResponse(
                {
                    "redirect_uri": f"{self.registered_get_response_endpoint}?response_code={resp_code}"
                },
                status="200"
            )
        else:
            if request_object is not None:
                return JsonResponse(
                    {
                        "response": "Accepted"
                    },
                    status="202"
                )

            return JsonResponse(
                {
                    "response": "Request object issued"
                },
                status="201"
            )

    @property
    def db_engine(self) -> DBEngine:
        """Returns the DBEngine instance used by the class"""
        try:
            self._db_engine.is_connected
        except Exception as e:
            if getattr(self, '_db_engine', None):
                self._log_debug(
                    "OpenID4VP db storage handling",
                    f"connection check silently fails and get restored: {e}"
                )
            self._db_engine = DBEngine(self.config["storage"])

        return self._db_engine

    def _build_authz_request_url(self, payload: dict) -> str:
        scheme = self.config["authorization"]["url_scheme"]
        if "://" not in scheme:
            scheme = scheme + "://"
        if not scheme.endswith("/"):
            scheme = scheme + "/"
        # NOTE: path component is currently unused by the protocol, but currently
        # we leave it there as 'authorize' to stress the fact that this is an
        # OAuth 2.0 request modified by JAR (RFC9101)
        path = "authorize"
        query_params = urlencode(payload, quote_via=quote_plus)
        return f"{scheme}{path}?{query_params}"

    @property
    def default_metadata_private_jwk(self) -> tuple:
        """Returns the default metadata private JWK"""
        return tuple(self.metadata_jwks_by_kids.values())[0]

    @property
    def server_url(self):
        """Returns the server url"""
        return self._server_url<|MERGE_RESOLUTION|>--- conflicted
+++ resolved
@@ -1,8 +1,5 @@
-<<<<<<< HEAD
 import json
-=======
 import pydantic
->>>>>>> 8808d45f
 import uuid
 
 from typing import Callable
