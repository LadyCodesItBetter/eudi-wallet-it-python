import json
import logging
import uuid
from datetime import datetime, timedelta
from typing import Union
from urllib.parse import quote_plus, urlencode

import satosa.logging_util as lu
from satosa.backends.base import BackendModule
from satosa.context import Context
from satosa.internal import InternalData
from satosa.response import Redirect, Response

from pyeudiw.jwk import JWK
from pyeudiw.jwt import JWEHelper, JWSHelper
from pyeudiw.jwt.utils import unpad_jwt_header, unpad_jwt_payload
from pyeudiw.oauth2.dpop import DPoPVerifier
from pyeudiw.openid4vp.schemas.response_schema import ResponseSchema as ResponseValidator
from pyeudiw.satosa.exceptions import BadRequestError, NoBoundEndpointError, NoNonceInVPToken, InvalidVPToken, NotTrustedFederationError
from pyeudiw.satosa.html_template import Jinja2TemplateHandler
from pyeudiw.satosa.response import JsonResponse
from pyeudiw.tools.mobile import is_smartphone
from pyeudiw.tools.qr_code import QRCode
from pyeudiw.tools.utils import iat_now, exp_from_now
from pyeudiw.openid4vp import check_vp_token
from pyeudiw.openid4vp.exceptions import KIDNotFound
from pyeudiw.storage.db_engine import DBEngine
from pyeudiw.trust import TrustEvaluationHelper

from pydantic import ValidationError


logger = logging.getLogger("openid4vp_backend")


class OpenID4VPBackend(BackendModule):
    """
    A backend module (acting as a OpenID4VP SP).
    """

    def __init__(self, auth_callback_func, internal_attributes, config, base_url, name):
        """
        OpenID4VP backend module.
        :param auth_callback_func: Callback should be called by the module after the authorization
        in the backend is done.
        :param internal_attributes: Mapping dictionary between SATOSA internal attribute names and
        the names returned by underlying IdP's/OP's as well as what attributes the calling SP's and
        RP's expects namevice.
        :param config: Configuration parameters for the module.
        :param base_url: base url of the service
        :param name: name of the plugin
        :type auth_callback_func:
        (satosa.context.Context, satosa.internal.InternalData) -> satosa.response.Response
        :type internal_attributes: dict[string, dict[str, str | list[str]]]
        :type config: dict[str, dict[str, str] | list[str]]
        :type base_url: str
        :type name: str
        """
        super().__init__(auth_callback_func, internal_attributes, base_url, name)

        self.client_id = config['metadata']['client_id']

        self.absolute_redirect_url = config['metadata']['redirect_uris'][0]
        self.absolute_request_url = config['metadata']['request_uris'][0]

        self.qrcode_settings = config['qrcode']
        self.config = config

        self.default_exp = int(self.config['jwt']['default_exp'])

        # dumps public jwks in the metadata
        self.config['metadata']['jwks'] = config["metadata_jwks"]

        self.federation_jwk = JWK(
            self.config['federation']['federation_jwks'][0]
        )
        self.metadata_jwk = JWK(self.config["metadata_jwks"][0])

        self.federations_jwks_by_kids = {
            i['kid']: i for i in self.config['federation']['federation_jwks']
        }
        self.metadata_jwks_by_kids = {
            i['kid']: i for i in self.config['metadata_jwks']
        }

        # HTML template loader
        self.template = Jinja2TemplateHandler(config)

        self.db_engine = DBEngine(self.config["storage"])

        logger.debug(
            lu.LOG_FMT.format(
                id="OpenID4VP init",
                message=f"Loaded configuration: {json.dumps(config)}"
            )
        )

    def register_endpoints(self):
        """
        Creates a list of all the endpoints this backend module needs to listen to. In this case
        it's the authentication response from the underlying OP that is redirected from the OP to
        the proxy.
        :rtype: Sequence[(str, Callable[[satosa.context.Context], satosa.response.Response]]
        :return: A list that can be used to map the request to SATOSA to this endpoint.
        """
        url_map = []
        for k, v in self.config['endpoints'].items():
            url_map.append(
                (
                    f"^{v.lstrip('/')}$", getattr(self, f"{k}_endpoint")
                )
            )

            logger.debug(
                lu.LOG_FMT.format(
                    id="OpenID4VP endpoint registration",
                    message=f"[OpenID4VP] Loaded endpoint: '{k}'"
                )
            )

        return url_map

    def start_auth(self, context, internal_request):
        """
        This is the start up function of the backend authorization.

        :type context: satosa.context.Context
        :type internal_request: satosa.internal.InternalData
        :rtype satosa.response.Response

        :param context: the request context
        :param internal_request: Information about the authorization request
        :return: response
        """
        return self.pre_request_endpoint(context, internal_request)

    def _log(self, context: Context, level: str, message: str):
        log_level = getattr(logger, level)
        log_level(
            lu.LOG_FMT.format(
                id=lu.get_session_id(context.state),
                message=message
            )
        )

    def entity_configuration_endpoint(self, context, *args):

        _now = datetime.now()
        data = {
            "exp": int((_now + timedelta(minutes=self.default_exp)).timestamp()),
            "iat": iat_now(),
            "iss": self.client_id,
            "sub": self.client_id,
            "jwks": {
                "keys": [self.federation_jwk.public_key]
            },
            "metadata": {
                self.config['federation']["metadata_type"]: self.config['metadata']
            },
            "authority_hints": self.config['federation']['federation_authorities']
        }
        jwshelper = JWSHelper(self.federation_jwk)

        return Response(
            jwshelper.sign(
                protected={
                    "alg": self.config['federation']["default_sig_alg"],
                    "kid": self.federation_jwk.public_key["kid"],
                    "typ": "entity-statement+jwt"
                },
                plain_dict=data
            ),
            status="200",
            content="application/entity-statement+jwt"
        )

    def pre_request_endpoint(self, context, internal_request, **kwargs):

        session_id = str(context.state["SESSION_ID"])
        state = str(uuid.uuid4())

        # Init session
        try:
            self.db_engine.init_session(
                state=state,
                session_id=session_id
            )
        except Exception as e:
            _msg = (
                f"Error while initializing session with state {state} and {session_id}. "
                f"{e.__class__.__name__}: {e}"
            )
            return self.handle_error(context, message=_msg, err_code="500")

        # PAR
        payload = {
            'client_id': self.client_id,
            'request_uri': f"{self.absolute_request_url}?id={state}",
        }

        url_params = urlencode(payload, quote_via=quote_plus)

        if is_smartphone(context.http_headers.get('HTTP_USER_AGENT')):
            # Same Device flow
            res_url = \
                f'{self.config["authorization"]["url_scheme"]}://authorize?{url_params}'
            return Redirect(res_url)

        # Cross Device flow
        res_url = f'{self.client_id}?{url_params}'

        # response = base64.b64encode(res_url.encode())
        qrcode = QRCode(res_url, **self.config['qrcode'])

        result = self.template.qrcode_page.render(
            {"title": "Frame the qrcode", 'qrcode_base64': qrcode.to_base64()}
        )
        return Response(result, content="text/html; charset=utf8", status="200")

    def _translate_response(self, response, issuer):
        """
        Translates wallet response to SATOSA internal response.
        :type response: dict[str, str]
        :type issuer: str
        :type subject_type: str
        :rtype: InternalData
        :param response: Dictioary with attribute name as key.
        :param issuer: The oidc op that gave the repsonse.
        :param subject_type: public or pairwise according to oidc standard.
        :return: A SATOSA internal response.
        """
        # it may depends by credential type and attested security context evaluated
        # if WIA was previously submitted by the Wallet

        # TODO - Internal Response
        # auth_class_ref = response.get("acr", response.get("amr", UNSPECIFIED))
        # timestamp = response.get(
        # "auth_time",
        # response.get('iat', iat_now())
        # )
        # auth_info = AuthenticationInformation(auth_class_ref, timestamp, issuer)
        # internal_resp = InternalData(auth_info=auth_info)
        internal_resp = InternalData()
        internal_resp.attributes = self.converter.to_internal(
            "openid4vp", response)
        # response["sub"]

        # TODO: create a subject id with a pairwised strategy, mixing user attrs hash + wallet instance hash. Instead of uuid4
        internal_resp.subject_id = str(uuid.uuid4())
        return internal_resp
    
    def _validate_trust(self, jws: str) -> None:
        headers = unpad_jwt_header(jws)
        trust_eval = TrustEvaluationHelper(self.db_engine, **headers)
        is_trusted = trust_eval.inspect_evaluation_method()
        
        if not is_trusted():
            raise NotTrustedFederationError(f"{trust_eval.entity_id} is not trusted")

<<<<<<< HEAD
    def _handle_vp(self, vp_token: str) -> dict:
        self._validate_trust(vp_token)
        
=======
    def _validate_trust(self, jws: str) -> None:
        headers = unpad_jwt_header(jws)
        trust_eval = TrustEvaluationHelper(self.db_engine, **headers)
        is_trusted = trust_eval.inspect_evaluation_method()
        if not is_trusted():
            raise NotTrustedFederationError(
                f"{trust_eval.entity_id} is not trusted"
            )

    def _handle_vp(self, vp_token: str) -> dict:
        self._validate_trust(vp_token)
>>>>>>> 32bf96e0
        valid, value = check_vp_token(
            vp_token, None, self.metadata_jwks_by_kids
        )

        if not valid:
            raise InvalidVPToken("Invalid vp_token")
        elif not value.get("nonce", None):
            raise NoNonceInVPToken("vp_token's nonce not present")

        return value

    def redirect_endpoint(self, context, *args):
        self.metadata_jwk

        if context.request_method.lower() != 'post':
            raise BadRequestError("HTTP Method not supported")

        if context.request_uri not in self.config["metadata"]['redirect_uris']:
            raise NoBoundEndpointError("request_uri not valid")

        # take the encrypted jwt, decrypt with my public key (one of the metadata) -> if not -> exception
        jwt = context.request["response"]

        # get the decryption jwks by its kid
        jwt_header = unpad_jwt_header(jwt)

        jwk = JWK(
            self.metadata_jwks_by_kids[
                jwt_header.get('kid', self.metadata_jwk)
            ]
        )

        jweHelper = JWEHelper(jwk)
        try:
            decrypted_data = jweHelper.decrypt(jwt)
        except Exception as e:
            _msg = f"Response decryption error: {e}"
            self._log(context, level='error', message=_msg)
            raise BadRequestError(_msg)

        # TODO: get state, do lookup on the db -> if not -> exception
        state = decrypted_data.get("state", None)
        if not state:
            _msg = f"Response state missing"
            # state is OPTIONAL in openid4vp ...
            self._log(context, level='warning', message=_msg)

        # check with pydantic on the JWT schemas
        try:
            ResponseValidator(**decrypted_data)
        except Exception as e:
            _msg = f"Response validation error: {e}"
            self._log(context, level='error', message=_msg)
            raise BadRequestError(_msg)

        # check if vp_token is string or array, if array iter all the elements
        # for each single vp token, take the credential within it, use cnf.jwk to validate the vp token signature -> if not exception
        vp_token = (
            [decrypted_data["vp_token"]]
            if isinstance(decrypted_data["vp_token"], str)
            else decrypted_data["vp_token"]
        )

        nonce = None
        claims = []
        for vp in vp_token:
            result = None
<<<<<<< HEAD
            
            try:
                result = self._handle_vp(vp)
            except InvalidVPToken as e:
                return self.handle_error(context=context, message=f"Cannot validate SD_JWT", err_code="400")
            except NoNonceInVPToken as e:
=======

            try:
                result = self._handle_vp(vp)
            except InvalidVPToken:
                return self.handle_error(context=context, message=f"Cannot validate VP: {vp}", err_code="400")
            except NoNonceInVPToken:
>>>>>>> 32bf96e0
                return self.handle_error(context=context, message=f"Nonce is missing in vp", err_code="400")
            except ValidationError as e:
                return self.handle_error(context=context, message=f"Error validating schemas: {e}", err_code="400")
            except KIDNotFound as e:
                return self.handle_error(context=context, message=f"Kid error: {e}", err_code="400")
            except NotTrustedFederationError as e:
                return self.handle_error(context=context, message=f"Not trusted federation error: {e}", err_code="400")
            except Exception as e:
<<<<<<< HEAD
                return  self.handle_error(context=context, message=f"VP parsing error: {e}", err_code="400")
=======
                return self.handle_error(context=context, message=f"VP parsing error: {e}", err_code="400")
>>>>>>> 32bf96e0

            # TODO: this is not clear ... since the nonce must be taken from the originatin authz request, taken from the storage (mongodb)
            if not nonce:
                nonce = result["nonce"]
            elif nonce != result["nonce"]:
                return self.handle_error(
                    context=self,
                    message=f"Presentation has divergent nonces: {nonce} != {result['nonce']}",
                    err_code="401"
                )
            else:
                claims.append(result["claims"])

        # TODO: establish the trust with the issuer of the credential by checking it to the revocation
        # inspect VP's iss or trust_chain if available or x5c if available

        # TODO: check the revocation of the credential

        # for all the valid credentials, take the payload and the disclosure and discose the user attributes
        # returns the user attributes ...
        all_user_claims = dict()

        for claim in claims:
            all_user_claims.update(claim)

        self._log(
            context, level='debug',
            message=f"Wallet disclosure: {all_user_claims}"
        )

        # TODO: define "issuer"  ... it MUST be not an empty dictionary
        _info = {"issuer": {}}

        internal_resp = self._translate_response(
            all_user_claims, _info["issuer"]
        )

        try:
            self.db_engine.update_response_object(nonce, state, internal_resp)
        except Exception as e:
            return self.handle_error(context=context, message=f"Cannot update response object: {e}", err_code="500")

        return self.auth_callback_func(context, internal_resp)

    def _request_endpoint_dpop(self, context, *args) -> Union[JsonResponse, None]:
        """ This validates, if any, the DPoP http request header """

        if context.http_headers and 'HTTP_AUTHORIZATION' in context.http_headers:
            # the wallet instance MAY use the endpoint authentication to give its WIA

            # TODO - validate the trust to the Wallet Provider
            # using the TA public key validate trust_chain and or x5c

            # take WIA
<<<<<<< HEAD
            wia = unpad_jwt_payload(context.http_headers['HTTP_AUTHORIZATION'])
            
            dpop_jws = context.http_headers['HTTP_AUTHORIZATION'].split()[1]
                        
            self._validate_trust(dpop_jws)
            
=======

            http_authz = context.http_headers['HTTP_AUTHORIZATION']
            wia = unpad_jwt_payload(http_authz)
            dpop_jws = http_authz.split()[1]
            self._validate_trust(dpop_jws)
>>>>>>> 32bf96e0
            # TODO: validate wia scheme using pydantic
            try:
                dpop = DPoPVerifier(
                    public_jwk=wia['cnf']['jwk'],
                    http_header_authz=context.http_headers['HTTP_AUTHORIZATION'],
                    http_header_dpop=context.http_headers['HTTP_DPOP']
                )
            except Exception as e:
                _msg = f"DPoP verification error: {e}"
                self._log(context, level='error', message=_msg)
                return JsonResponse(
                    {
                        "error": "invalid_param",
                        "error_description": _msg
                    },
                    status="400"
                )

            if not dpop.is_valid:
                _msg = "DPoP validation error"
                self._log(context, level='error', message=_msg)
                return JsonResponse(
                    {
                        "error": "invalid_param",
                        "error_description": _msg
                    },
                    status="400"
                )

            # TODO: assert and configure the wallet capabilities
            # TODO: assert and configure the wallet Attested Security Context

        else:
            _msg = (
                "The Wallet Instance didn't provide its Wallet Instance Attestation "
                "a default set of capabilities and a low security level are accorded."
            )
            self._log(context, level='warning', message=_msg)

    def request_endpoint(self, context, *args):

        # check DPOP for WIA if any
        dpop_validation_error = self._request_endpoint_dpop(context)
        if dpop_validation_error:
            return dpop_validation_error

        try:
            state = context.qs_params["id"]
        except Exception as e:
            _msg = (
                "Error while retrieving id from qs_params: "
                f"{e.__class__.__name__}: {e}"
            )
            return self.handle_error(context, message=_msg, err_code="403")

        try:
            dpop_proof = context.http_headers['HTTP_DPOP']
            attestation = context.http_headers['HTTP_AUTHORIZATION']
        except KeyError as e:
            _msg = f"Error while accessing http headers: {e}"
            return self.handle_error(context, message=_msg, err_code="403")

        data = {
            "scope": ' '.join(self.config['authorization']['scopes']),
            "client_id_scheme": "entity_id",  # that's federation.
            "client_id": self.client_id,
            "response_mode": "direct_post.jwt",  # only HTTP POST is allowed.
            "response_type": "vp_token",
            "response_uri": self.config["metadata"]["redirect_uris"][0],
            "nonce": str(uuid.uuid4()),
            "state": state,
            "iss": self.client_id,
            "iat": iat_now(),
            "exp": exp_from_now(minutes=5)
        }

        try:
            document = self.db_engine.get_by_state(state)
            document_id = document["document_id"]
            self.db_engine.add_dpop_proof_and_attestation(
                document_id, dpop_proof, attestation)
            self.db_engine.update_request_object(document_id, data)
            self.db_engine.set_finalized(document_id)
        except ValueError as e:
            _msg = (
                "Error while retrieving request object from database: "
                f"{e.__class__.__name__}: {e}"
            )
            return self.handle_error(context, message=_msg, err_code="403")
        except Exception as e:
            _msg = f"Error while updating request object: {e}"
            return self.handle_error(context, message=_msg, err_code="500")

        helper = JWSHelper(self.metadata_jwk)
        jwt = helper.sign(data)
        response = {"response": jwt}
        return JsonResponse(
            response,
            status="200"
        )

    def handle_error(
        self,
        context: dict,
        message: str,
        troubleshoot: str = "",
        err="",
        err_code="500",
        template_path="templates",
        error_template="error.html",
    ):

        # TODO: evaluate with UX designers if Jinja2 template
        # loader and rendering is required, it seems not.
        self._log(context, level='error',
                  message=f"{message}: {err}. {troubleshoot}")

        return JsonResponse(
            {
                "message": message,
                "troubleshoot": troubleshoot
            },
            status=err_code
        )

    def state_endpoint(self, context):
        session_id = context.state["SESSION_ID"]
        try:
            state = context.qs_params["id"]
        except TypeError as e:
            _msg = f"No query params found! {e}"
            return self.handle_error(context, message=_msg, err_code="403")
        except KeyError as e:
            _msg = f"No id found in qs_params! {e}"
            return self.handle_error(context, message=_msg, err_code="403")

        try:
            session = self.db_engine.get_by_state_and_session_id(
                state=state, session_id=session_id)
        except ValueError as e:
            _msg = f"Error while retrieving session by state {state} and session_id {session_id}: {e}"
            return self.handle_error(context, message=_msg, err_code="403")

        if session["finalized"]:
            return JsonResponse({
                "response": "Authentication successful"
            },
                status="302"
            )
        else:
            return JsonResponse(
                {
                    "response": "Request object issued"
                },
                status="204"
            )<|MERGE_RESOLUTION|>--- conflicted
+++ resolved
@@ -257,11 +257,6 @@
         if not is_trusted():
             raise NotTrustedFederationError(f"{trust_eval.entity_id} is not trusted")
 
-<<<<<<< HEAD
-    def _handle_vp(self, vp_token: str) -> dict:
-        self._validate_trust(vp_token)
-        
-=======
     def _validate_trust(self, jws: str) -> None:
         headers = unpad_jwt_header(jws)
         trust_eval = TrustEvaluationHelper(self.db_engine, **headers)
@@ -273,7 +268,6 @@
 
     def _handle_vp(self, vp_token: str) -> dict:
         self._validate_trust(vp_token)
->>>>>>> 32bf96e0
         valid, value = check_vp_token(
             vp_token, None, self.metadata_jwks_by_kids
         )
@@ -341,21 +335,12 @@
         claims = []
         for vp in vp_token:
             result = None
-<<<<<<< HEAD
-            
-            try:
-                result = self._handle_vp(vp)
-            except InvalidVPToken as e:
-                return self.handle_error(context=context, message=f"Cannot validate SD_JWT", err_code="400")
-            except NoNonceInVPToken as e:
-=======
 
             try:
                 result = self._handle_vp(vp)
             except InvalidVPToken:
                 return self.handle_error(context=context, message=f"Cannot validate VP: {vp}", err_code="400")
             except NoNonceInVPToken:
->>>>>>> 32bf96e0
                 return self.handle_error(context=context, message=f"Nonce is missing in vp", err_code="400")
             except ValidationError as e:
                 return self.handle_error(context=context, message=f"Error validating schemas: {e}", err_code="400")
@@ -364,11 +349,7 @@
             except NotTrustedFederationError as e:
                 return self.handle_error(context=context, message=f"Not trusted federation error: {e}", err_code="400")
             except Exception as e:
-<<<<<<< HEAD
-                return  self.handle_error(context=context, message=f"VP parsing error: {e}", err_code="400")
-=======
                 return self.handle_error(context=context, message=f"VP parsing error: {e}", err_code="400")
->>>>>>> 32bf96e0
 
             # TODO: this is not clear ... since the nonce must be taken from the originatin authz request, taken from the storage (mongodb)
             if not nonce:
@@ -423,20 +404,11 @@
             # using the TA public key validate trust_chain and or x5c
 
             # take WIA
-<<<<<<< HEAD
-            wia = unpad_jwt_payload(context.http_headers['HTTP_AUTHORIZATION'])
-            
-            dpop_jws = context.http_headers['HTTP_AUTHORIZATION'].split()[1]
-                        
-            self._validate_trust(dpop_jws)
-            
-=======
 
             http_authz = context.http_headers['HTTP_AUTHORIZATION']
             wia = unpad_jwt_payload(http_authz)
             dpop_jws = http_authz.split()[1]
             self._validate_trust(dpop_jws)
->>>>>>> 32bf96e0
             # TODO: validate wia scheme using pydantic
             try:
                 dpop = DPoPVerifier(
