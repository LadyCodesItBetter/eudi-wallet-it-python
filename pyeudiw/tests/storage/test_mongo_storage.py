import uuid

import pytest

from pyeudiw.storage.mongo_storage import MongoStorage


class TestMongoStorage:
    @pytest.fixture(autouse=True)
    def create_storage_instance(self):
        self.storage = MongoStorage(
<<<<<<< HEAD
            {"db_name": "eudiw", "db_sessions_collection": "sessions", "db_attestations_collection": "attestations"},
=======
            {"db_name": "eudiw", "db_sessions_collection": "sessions",
                "db_attestations_collection": "attestations"},
>>>>>>> 32bf96e0
            "mongodb://localhost:27017/",
            {}
        )

    def test_mongo_connection(self):
        self.storage._connect()

        assert self.storage.db is not None
        assert self.storage.client
        assert self.storage.sessions is not None
        assert self.storage.attestations is not None

    def test_entity_initialization(self):
        state = str(uuid.uuid4())
        session_id = str(uuid.uuid4())

        document_id = self.storage.init_session(
            str(uuid.uuid4()),
            session_id=session_id, state=state)

        assert document_id

        dpop_proof = {"dpop": "test"}
        attestation = {"attestation": "test"}
        self.storage.add_dpop_proof_and_attestation(
            document_id, dpop_proof=dpop_proof, attestation=attestation)

        document = self.storage._retrieve_document_by_id(document_id)

        assert document
        assert document["dpop_proof"]
        assert document["dpop_proof"] == {"dpop": "test"}
        assert document["attestation"]
        assert document["attestation"] == {"attestation": "test"}

    def test_add_request_object(self):
        state = str(uuid.uuid4())
        session_id = str(uuid.uuid4())

        document_id = self.storage.init_session(
            str(uuid.uuid4()),
            session_id=session_id, state=state)

        assert document_id

        nonce = str(uuid.uuid4())
        request_object = {"nonce": nonce, "state": state}

        self.storage.update_request_object(document_id, request_object)

        document = self.storage._retrieve_document_by_id(document_id)

        assert document
        assert document["request_object"] == request_object
        assert document["request_object"]["state"]
        assert document["request_object"]["state"] == state
        assert document["request_object"]["state"]
        assert document["request_object"]["nonce"] == nonce

    def test_update_response_object(self):
        state = str(uuid.uuid4())
        session_id = str(uuid.uuid4())

        document_id = self.storage.init_session(
            str(uuid.uuid4()),
            session_id=session_id, state=state)

        assert document_id

        nonce = str(uuid.uuid4())
        state = str(uuid.uuid4())

        request_object = {"nonce": nonce, "state": state}

        self.storage.update_request_object(
            document_id, request_object)
        documentStatus = self.storage.update_response_object(
            nonce, state, {"response": "test"})
        self.storage.add_dpop_proof_and_attestation(
            document_id, dpop_proof={"dpop": "test"}, attestation={"attestation": "test"})
        assert documentStatus

        document = self.storage._retrieve_document_by_id(document_id)

        assert document
        assert document["dpop_proof"]
        assert document["dpop_proof"] == {"dpop": "test"}
        assert document["attestation"]
        assert document["attestation"] == {"attestation": "test"}
        assert document["state"]
        assert document["state"] == state
        assert document["state"]
        assert document["nonce"] == nonce
        assert document["request_object"] == request_object
        assert document["response_object"]
        assert document["response_object"] == {"response": "test"}<|MERGE_RESOLUTION|>--- conflicted
+++ resolved
@@ -9,12 +9,8 @@
     @pytest.fixture(autouse=True)
     def create_storage_instance(self):
         self.storage = MongoStorage(
-<<<<<<< HEAD
-            {"db_name": "eudiw", "db_sessions_collection": "sessions", "db_attestations_collection": "attestations"},
-=======
             {"db_name": "eudiw", "db_sessions_collection": "sessions",
                 "db_attestations_collection": "attestations"},
->>>>>>> 32bf96e0
             "mongodb://localhost:27017/",
             {}
         )
